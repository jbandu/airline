import React, { useEffect, useState, useRef } from 'react';
<<<<<<< HEAD
import { Folder, Search, TrendingUp, Layers, Activity, Upload, X, Bot, Save } from 'lucide-react';
=======
import { Folder, Search, TrendingUp, Layers, Activity, Upload, X, Network, Plus } from 'lucide-react';
>>>>>>> 9539e0f0
import { useNavigate } from 'react-router-dom';
import { supabase } from '../lib/supabase';
import { Domain, Subdomain } from '../types/database.types';

interface DomainWithStats extends Domain {
  subdomainCount: number;
  workflowCount: number;
  icon_url?: string | null;
}

export const Domains: React.FC = () => {
  const navigate = useNavigate();
  const [domains, setDomains] = useState<DomainWithStats[]>([]);
  const [subdomains, setSubdomains] = useState<Subdomain[]>([]);
  const [selectedDomain, setSelectedDomain] = useState<DomainWithStats | null>(null);
  const [searchTerm, setSearchTerm] = useState('');
  const [loading, setLoading] = useState(true);
  const [uploading, setUploading] = useState(false);
  const [saving, setSaving] = useState(false);
  const [agentCount, setAgentCount] = useState(0);
  const [isEditing, setIsEditing] = useState(false);
  const [editedName, setEditedName] = useState('');
  const [editedDescription, setEditedDescription] = useState('');
  const fileInputRef = useRef<HTMLInputElement>(null);

  useEffect(() => {
    loadData();
  }, []);

  const loadData = async () => {
    try {
      setLoading(true);

      const [domainsResult, subdomainsResult, workflowsResult] = await Promise.all([
        supabase.from('domains').select('*').order('name'),
        supabase.from('subdomains').select('*').order('name'),
<<<<<<< HEAD
        supabase.from('workflows').select('agentic_function_type').is('archived_at', null),
=======
        supabase.from('workflows').select('id, subdomain_id').is('archived_at', null),
>>>>>>> 9539e0f0
      ]);

      if (domainsResult.data && subdomainsResult.data) {
        setSubdomains(subdomainsResult.data);

<<<<<<< HEAD
        // Count unique agent types from workflows
        const uniqueAgentTypes = new Set(
          workflowsResult.data
            ?.map(w => w.agentic_function_type)
            .filter(type => type && type.trim() !== '')
        );
        setAgentCount(uniqueAgentTypes.size);

        const domainsWithStats: DomainWithStats[] = await Promise.all(
          domainsResult.data.map(async (domain) => {
            const domainSubdomains = subdomainsResult.data.filter(
              (sd) => sd.domain_id === domain.id
            );
            const subdomainCount = domainSubdomains.length;

            const subdomainIds = domainSubdomains.map(sd => sd.id);

            let workflowCount = 0;
            if (subdomainIds.length > 0) {
              const { count } = await supabase
                .from('workflows')
                .select('*', { count: 'exact', head: true })
                .in('subdomain_id', subdomainIds)
                .is('archived_at', null);

              workflowCount = count || 0;
=======
        const workflowCountBySubdomain = new Map<string, number>();
        if (workflowsResult.data) {
          workflowsResult.data.forEach((workflow) => {
            if (workflow.subdomain_id) {
              workflowCountBySubdomain.set(
                workflow.subdomain_id,
                (workflowCountBySubdomain.get(workflow.subdomain_id) || 0) + 1
              );
>>>>>>> 9539e0f0
            }
          });
        }

        const domainsWithStats: DomainWithStats[] = domainsResult.data.map((domain) => {
          const domainSubdomains = subdomainsResult.data.filter(
            (sd) => sd.domain_id === domain.id
          );
          const subdomainCount = domainSubdomains.length;

          let workflowCount = 0;
          domainSubdomains.forEach((subdomain) => {
            workflowCount += workflowCountBySubdomain.get(subdomain.id) || 0;
          });

          return {
            ...domain,
            subdomainCount,
            workflowCount,
          };
        });

        setDomains(domainsWithStats);
      }
    } catch (error) {
      console.error('Error loading data:', error);
    } finally {
      setLoading(false);
    }
  };

  const getSubdomainsForDomain = (domainId: string) => {
    return subdomains.filter((sd) => sd.domain_id === domainId);
  };

  const filteredDomains = domains.filter(
    (d) =>
      d.name.toLowerCase().includes(searchTerm.toLowerCase()) ||
      d.description.toLowerCase().includes(searchTerm.toLowerCase())
  );

  const stats = {
    totalDomains: domains.length,
    totalSubdomains: subdomains.length,
    totalWorkflows: domains.reduce((sum, d) => sum + d.workflowCount, 0),
    agentTypes: agentCount,
  };

  const domainColors = [
    'from-blue-500 to-cyan-600',
    'from-green-500 to-emerald-600',
    'from-amber-500 to-orange-600',
    'from-red-500 to-rose-600',
    'from-purple-500 to-pink-600',
    'from-pink-500 to-fuchsia-600',
    'from-cyan-500 to-teal-600',
    'from-teal-500 to-green-600',
    'from-orange-500 to-amber-600',
    'from-lime-500 to-green-600',
  ];

  const getDomainColor = (index: number) => {
    return domainColors[index % domainColors.length];
  };

  const handleIconUpload = async (event: React.ChangeEvent<HTMLInputElement>) => {
    if (!event.target.files || !event.target.files[0] || !selectedDomain) return;

    const file = event.target.files[0];

    if (!file.type.startsWith('image/')) {
      alert('Please upload an image file');
      return;
    }

    if (file.size > 2 * 1024 * 1024) {
      alert('Image must be less than 2MB');
      return;
    }

    try {
      setUploading(true);

      const fileExt = file.name.split('.').pop();
      const fileName = `domain-${selectedDomain.id}-${Date.now()}.${fileExt}`;
      const filePath = `domain-icons/${fileName}`;

      const { error: uploadError } = await supabase.storage
        .from('public')
        .upload(filePath, file, {
          cacheControl: '3600',
          upsert: false,
        });

      if (uploadError) throw uploadError;

      const { data: { publicUrl } } = supabase.storage
        .from('public')
        .getPublicUrl(filePath);

      const { error: updateError } = await supabase
        .from('domains')
        .update({ icon_url: publicUrl })
        .eq('id', selectedDomain.id);

      if (updateError) throw updateError;

      await loadData();

      const updatedDomain = domains.find(d => d.id === selectedDomain.id);
      if (updatedDomain) {
        setSelectedDomain(updatedDomain);
      }
    } catch (error: any) {
      console.error('Error uploading icon:', error);
      alert('Failed to upload icon: ' + error.message);
    } finally {
      setUploading(false);
    }
  };

  const handleRemoveIcon = async () => {
    if (!selectedDomain || !selectedDomain.icon_url) return;

    try {
      setUploading(true);

      const { error } = await supabase
        .from('domains')
        .update({ icon_url: null })
        .eq('id', selectedDomain.id);

      if (error) throw error;

      await loadData();

      const updatedDomain = domains.find(d => d.id === selectedDomain.id);
      if (updatedDomain) {
        setSelectedDomain(updatedDomain);
      }
    } catch (error: any) {
      console.error('Error removing icon:', error);
      alert('Failed to remove icon: ' + error.message);
    } finally {
      setUploading(false);
    }
  };

  const handleSubdomainClick = (subdomainId: string) => {
    navigate(`/subdomains?subdomain=${subdomainId}`);
  };

<<<<<<< HEAD
  const handleEditDomain = () => {
    if (selectedDomain) {
      setEditedName(selectedDomain.name);
      setEditedDescription(selectedDomain.description);
      setIsEditing(true);
    }
  };

  const handleSaveDomain = async () => {
    if (!selectedDomain) return;

    try {
      setSaving(true);

      const { error } = await supabase
        .from('domains')
        .update({
          name: editedName,
          description: editedDescription,
          updated_at: new Date().toISOString(),
        })
        .eq('id', selectedDomain.id);

      if (error) throw error;

      await loadData();

      const updatedDomain = domains.find(d => d.id === selectedDomain.id);
      if (updatedDomain) {
        setSelectedDomain(updatedDomain);
      }

      setIsEditing(false);
    } catch (error: any) {
      console.error('Error saving domain:', error);
      alert('Failed to save domain: ' + error.message);
    } finally {
      setSaving(false);
    }
  };

  const handleCancelEdit = () => {
    setIsEditing(false);
    setEditedName('');
    setEditedDescription('');
  };

  return (
    <div className="space-y-6">
      <div className="flex items-center justify-between">
        <div>
          <h1 className="text-3xl font-bold text-gray-900 dark:text-white">Business Domains</h1>
          <p className="text-gray-600 dark:text-gray-400 mt-1">
            {domains.length} core business domains with {subdomains.length} subdomains
          </p>
=======
  if (loading) {
    return (
      <div className="flex items-center justify-center h-screen bg-gradient-to-br from-slate-950 via-blue-950 to-slate-950">
        <div className="text-center">
          <div className="animate-spin rounded-full h-16 w-16 border-b-4 border-cyan-500 mx-auto"></div>
          <p className="text-cyan-400 mt-6 text-lg">Loading domains...</p>
>>>>>>> 9539e0f0
        </div>
      </div>
    );
  }

  return (
    <div className="min-h-screen bg-gradient-to-br from-slate-950 via-blue-950 to-slate-950 relative overflow-hidden">
      {/* Animated background */}
      <div className="absolute inset-0 bg-grid-pattern opacity-10"></div>
      <div className="absolute top-0 left-1/4 w-96 h-96 bg-blue-500 rounded-full mix-blend-multiply filter blur-3xl opacity-10 animate-blob"></div>
      <div className="absolute top-0 right-1/4 w-96 h-96 bg-cyan-500 rounded-full mix-blend-multiply filter blur-3xl opacity-10 animate-blob animation-delay-2000"></div>
      <div className="absolute bottom-0 left-1/2 w-96 h-96 bg-purple-500 rounded-full mix-blend-multiply filter blur-3xl opacity-10 animate-blob animation-delay-4000"></div>

      <div className="relative z-10 p-8 max-w-[1800px] mx-auto">
        {/* Header */}
        <div className="mb-8 animate-fade-in">
          <div className="flex items-center gap-4 mb-4">
            <div className="p-3 bg-gradient-to-br from-cyan-500 to-blue-600 rounded-2xl shadow-lg shadow-cyan-500/50 animate-pulse-glow">
              <Layers className="w-10 h-10 text-white" />
            </div>
            <div className="flex-1">
              <h1 className="text-5xl font-bold text-gradient-cyan">Business Domains</h1>
              <p className="text-cyan-300 text-lg mt-1">
                {domains.length} core business domains with {subdomains.length} subdomains
              </p>
            </div>
          </div>
        </div>

        {/* Stats Cards */}
        <div className="grid grid-cols-1 md:grid-cols-2 lg:grid-cols-4 gap-6 mb-8">
          <div className="glass rounded-2xl p-6 animate-fade-in">
            <div className="flex items-center justify-between mb-2">
              <h3 className="text-sm font-medium text-gray-400">Total Domains</h3>
              <Layers className="w-5 h-5 text-cyan-400" />
            </div>
            <p className="text-4xl font-bold text-white">{stats.totalDomains}</p>
            <p className="text-xs text-gray-500 mt-1">Business areas</p>
          </div>

          <div className="glass rounded-2xl p-6 animate-fade-in animation-delay-200">
            <div className="flex items-center justify-between mb-2">
              <h3 className="text-sm font-medium text-gray-400">Subdomains</h3>
              <Folder className="w-5 h-5 text-green-400" />
            </div>
            <p className="text-4xl font-bold text-white">{stats.totalSubdomains}</p>
            <p className="text-xs text-gray-500 mt-1">Functional areas</p>
          </div>
<<<<<<< HEAD
        </div>
        <div className="bg-white dark:bg-gray-900 border border-gray-200 dark:border-gray-800 rounded-xl p-6">
          <div className="flex items-center gap-3 mb-2">
            <div className="w-10 h-10 bg-purple-100 dark:bg-purple-900/30 rounded-lg flex items-center justify-center">
              <Bot className="w-5 h-5 text-purple-600 dark:text-purple-400" />
            </div>
            <div>
              <div className="text-sm text-gray-600 dark:text-gray-400">Agent Types</div>
              <div className="text-2xl font-bold text-gray-900 dark:text-white">{stats.agentTypes}</div>
=======

          <div className="glass rounded-2xl p-6 animate-fade-in animation-delay-400">
            <div className="flex items-center justify-between mb-2">
              <h3 className="text-sm font-medium text-gray-400">Workflows</h3>
              <Activity className="w-5 h-5 text-amber-400" />
            </div>
            <p className="text-4xl font-bold text-white">{stats.totalWorkflows}</p>
            <p className="text-xs text-gray-500 mt-1">Documented processes</p>
          </div>

          <div className="glass rounded-2xl p-6 animate-fade-in animation-delay-600">
            <div className="flex items-center justify-between mb-2">
              <h3 className="text-sm font-medium text-gray-400">Avg Subdomains</h3>
              <TrendingUp className="w-5 h-5 text-purple-400" />
>>>>>>> 9539e0f0
            </div>
            <p className="text-4xl font-bold text-white">{stats.avgSubdomainsPerDomain}</p>
            <p className="text-xs text-gray-500 mt-1">Per domain</p>
          </div>
        </div>

        {/* Search */}
        <div className="glass rounded-2xl p-4 mb-8 animate-fade-in animation-delay-800">
          <div className="relative">
            <Search className="absolute left-4 top-1/2 -translate-y-1/2 w-5 h-5 text-gray-400" />
            <input
              type="text"
              placeholder="Search domains..."
              value={searchTerm}
              onChange={(e) => setSearchTerm(e.target.value)}
              className="w-full pl-12 pr-4 py-3 bg-white/5 border border-white/10 rounded-xl text-white placeholder-gray-500 focus:outline-none focus:ring-2 focus:ring-cyan-500"
            />
          </div>
        </div>

        {/* Domain Grid */}
        {filteredDomains.length === 0 ? (
          <div className="glass rounded-2xl p-12 text-center">
            <div className="w-16 h-16 bg-white/5 rounded-2xl flex items-center justify-center mx-auto mb-4">
              <Folder className="w-8 h-8 text-gray-400" />
            </div>
            <h3 className="text-xl font-bold text-white mb-2">No domains found</h3>
            <p className="text-gray-400">Try adjusting your search term</p>
          </div>
        ) : (
          <div className="grid grid-cols-1 md:grid-cols-2 lg:grid-cols-3 xl:grid-cols-4 gap-6">
            {filteredDomains.map((domain, index) => (
              <div
                key={domain.id}
                className="glass rounded-2xl overflow-hidden card-hover cursor-pointer animate-fade-in"
                style={{ animationDelay: `${Math.min(index * 50, 1000)}ms` }}
                onClick={() => setSelectedDomain(domain)}
              >
                <div className={`h-2 bg-gradient-to-r ${getDomainColor(index)}`} />

                <div className="p-6">
                  <div className="flex items-start justify-between mb-4">
                    {domain.icon_url ? (
                      domain.icon_url.startsWith('http') ? (
                        <div className="w-14 h-14 rounded-xl overflow-hidden shadow-lg shadow-white/10">
                          <img src={domain.icon_url} alt={domain.name} className="w-full h-full object-cover" />
                        </div>
                      ) : (
                        <div className={`w-14 h-14 rounded-xl bg-gradient-to-br ${getDomainColor(index)} flex items-center justify-center shadow-lg text-3xl`}>
                          {domain.icon_url}
                        </div>
                      )
                    ) : (
                      <div className={`w-14 h-14 bg-gradient-to-br ${getDomainColor(index)} rounded-xl flex items-center justify-center shadow-lg`}>
                        <Folder className="w-7 h-7 text-white" />
                      </div>
                    )}
                  </div>

                  <h3 className="font-bold text-lg text-white mb-2 line-clamp-2 min-h-[3.5rem]">
                    {domain.name}
                  </h3>

                  <p className="text-sm text-gray-400 mb-4 line-clamp-2 min-h-[2.5rem]">
                    {domain.description || 'No description'}
                  </p>

                  <div className="space-y-3">
                    <div className="flex items-center justify-between py-2 px-3 bg-white/5 rounded-lg">
                      <span className="text-sm text-gray-400">Subdomains</span>
                      <span className="text-lg font-bold text-cyan-400">{domain.subdomainCount}</span>
                    </div>
                    <div className="flex items-center justify-between py-2 px-3 bg-white/5 rounded-lg">
                      <span className="text-sm text-gray-400">Workflows</span>
                      <span className="text-lg font-bold text-blue-400">{domain.workflowCount}</span>
                    </div>
                  </div>
                </div>
              </div>
            ))}
          </div>
        )}

        {/* Add Domain Button - Bottom */}
        <div className="mt-12 flex justify-center">
          <button className="glass rounded-xl px-6 py-3 flex items-center gap-2 text-gray-300 hover:text-white hover:bg-white/10 transition-all border border-white/10 hover:border-cyan-500/50">
            <Plus className="w-5 h-5" />
            <span className="font-medium">Add Domain</span>
          </button>
        </div>
      </div>

      {/* Modal */}
      {selectedDomain && (
<<<<<<< HEAD
        <div className="fixed inset-0 bg-black/50 backdrop-blur-sm z-50 flex items-center justify-center p-4" onClick={() => { setSelectedDomain(null); setIsEditing(false); }}>
          <div className="bg-white dark:bg-gray-900 rounded-2xl max-w-3xl w-full max-h-[90vh] overflow-y-auto" onClick={(e) => e.stopPropagation()}>
            <div className="sticky top-0 bg-white dark:bg-gray-900 border-b border-gray-200 dark:border-gray-800 px-6 py-4 flex items-center justify-between">
              <div>
                <h2 className="text-2xl font-bold text-gray-900 dark:text-white">
                  {isEditing ? 'Edit Domain' : selectedDomain.name}
                </h2>
                <p className="text-sm text-gray-500 dark:text-gray-400 mt-1">
                  {isEditing ? 'Update domain details' : 'Domain Details'}
                </p>
              </div>
              <div className="flex items-center gap-2">
                {!isEditing && (
                  <button
                    onClick={handleEditDomain}
                    className="px-4 py-2 bg-blue-600 hover:bg-blue-700 text-white rounded-lg transition-colors text-sm font-medium"
                  >
                    Edit
                  </button>
                )}
                <button
                  onClick={() => { setSelectedDomain(null); setIsEditing(false); }}
                  className="w-8 h-8 flex items-center justify-center rounded-lg hover:bg-gray-100 dark:hover:bg-gray-800 transition-colors"
                >
                  <span className="text-2xl text-gray-500">&times;</span>
                </button>
              </div>
            </div>

            <div className="p-6 space-y-6">
              {isEditing ? (
                <>
=======
        <div className="fixed inset-0 bg-black/70 backdrop-blur-sm z-50 flex items-center justify-center p-4 animate-fade-in" onClick={() => setSelectedDomain(null)}>
          <div className="glass rounded-2xl max-w-3xl w-full max-h-[90vh] overflow-y-auto border border-white/20" onClick={(e) => e.stopPropagation()}>
            <div className="sticky top-0 bg-gradient-to-r from-cyan-600 to-blue-600 px-6 py-6 flex items-center justify-between rounded-t-2xl">
              <div>
                <h2 className="text-3xl font-bold text-white">{selectedDomain.name}</h2>
                <p className="text-cyan-100 mt-1">Domain Details</p>
              </div>
              <button
                onClick={() => setSelectedDomain(null)}
                className="w-10 h-10 flex items-center justify-center rounded-xl bg-white/20 hover:bg-white/30 transition-colors"
              >
                <X className="w-6 h-6 text-white" />
              </button>
            </div>

            <div className="p-6 space-y-6">
              <div>
                <label className="text-sm font-semibold text-cyan-400 block mb-3">Domain Icon</label>
                <div className="flex items-center gap-4">
                  {selectedDomain.icon_url ? (
                    selectedDomain.icon_url.startsWith('http') ? (
                      <div className="relative group">
                        <img
                          src={selectedDomain.icon_url}
                          alt={selectedDomain.name}
                          className="w-20 h-20 rounded-xl object-cover shadow-lg"
                        />
                        <button
                          onClick={handleRemoveIcon}
                          disabled={uploading}
                          className="absolute -top-2 -right-2 w-7 h-7 bg-red-500 hover:bg-red-600 text-white rounded-full flex items-center justify-center opacity-0 group-hover:opacity-100 transition-opacity"
                        >
                          <X className="w-4 h-4" />
                        </button>
                      </div>
                    ) : (
                      <div className="relative group">
                        <div className="w-20 h-20 bg-gradient-to-br from-blue-500 to-blue-600 rounded-xl flex items-center justify-center shadow-lg text-4xl">
                          {selectedDomain.icon_url}
                        </div>
                        <button
                          onClick={handleRemoveIcon}
                          disabled={uploading}
                          className="absolute -top-2 -right-2 w-7 h-7 bg-red-500 hover:bg-red-600 text-white rounded-full flex items-center justify-center opacity-0 group-hover:opacity-100 transition-opacity"
                        >
                          <X className="w-4 h-4" />
                        </button>
                      </div>
                    )
                  ) : (
                    <div className="w-20 h-20 bg-white/5 rounded-xl flex items-center justify-center">
                      <Folder className="w-10 h-10 text-gray-400" />
                    </div>
                  )}
>>>>>>> 9539e0f0
                  <div>
                    <label className="text-sm font-medium text-gray-700 dark:text-gray-300 block mb-2">
                      Domain Name
                    </label>
                    <input
                      type="text"
                      value={editedName}
                      onChange={(e) => setEditedName(e.target.value)}
                      className="w-full px-4 py-2 border border-gray-200 dark:border-gray-700 rounded-lg bg-white dark:bg-gray-800 text-gray-900 dark:text-white focus:outline-none focus:ring-2 focus:ring-blue-500"
                      placeholder="Enter domain name"
                    />
                  </div>

                  <div>
                    <label className="text-sm font-medium text-gray-700 dark:text-gray-300 block mb-2">
                      Description
                    </label>
                    <textarea
                      value={editedDescription}
                      onChange={(e) => setEditedDescription(e.target.value)}
                      rows={4}
                      className="w-full px-4 py-2 border border-gray-200 dark:border-gray-700 rounded-lg bg-white dark:bg-gray-800 text-gray-900 dark:text-white focus:outline-none focus:ring-2 focus:ring-blue-500"
                      placeholder="Enter domain description"
                    />
                  </div>

                  <div className="flex items-center gap-3 pt-4 border-t border-gray-200 dark:border-gray-800">
                    <button
<<<<<<< HEAD
                      onClick={handleSaveDomain}
                      disabled={saving || !editedName.trim()}
                      className="flex items-center gap-2 px-6 py-2 bg-blue-600 hover:bg-blue-700 text-white rounded-lg transition-colors disabled:opacity-50 disabled:cursor-not-allowed"
=======
                      onClick={() => fileInputRef.current?.click()}
                      disabled={uploading}
                      className="flex items-center gap-2 px-4 py-2 bg-gradient-to-r from-cyan-600 to-blue-600 hover:shadow-lg hover:shadow-cyan-500/50 text-white rounded-xl font-medium transition-all disabled:opacity-50"
>>>>>>> 9539e0f0
                    >
                      <Save className="w-4 h-4" />
                      <span>{saving ? 'Saving...' : 'Save Changes'}</span>
                    </button>
                    <button
                      onClick={handleCancelEdit}
                      disabled={saving}
                      className="px-6 py-2 bg-gray-200 dark:bg-gray-700 hover:bg-gray-300 dark:hover:bg-gray-600 text-gray-900 dark:text-white rounded-lg transition-colors disabled:opacity-50"
                    >
                      Cancel
                    </button>
<<<<<<< HEAD
=======
                    <p className="text-xs text-gray-400 mt-2">
                      Max 2MB. JPG, PNG, or SVG.
                    </p>
>>>>>>> 9539e0f0
                  </div>
                </>
              ) : (
                <>
                  <div>
                    <label className="text-sm font-medium text-gray-700 dark:text-gray-300 block mb-3">Domain Icon</label>
                    <div className="flex items-center gap-4">
                      {selectedDomain.icon_url ? (
                        <div className="relative group">
                          <img
                            src={selectedDomain.icon_url}
                            alt={selectedDomain.name}
                            className="w-20 h-20 rounded-xl object-cover shadow-lg"
                          />
                          <button
                            onClick={handleRemoveIcon}
                            disabled={uploading}
                            className="absolute -top-2 -right-2 w-6 h-6 bg-red-500 hover:bg-red-600 text-white rounded-full flex items-center justify-center opacity-0 group-hover:opacity-100 transition-opacity disabled:opacity-50"
                          >
                            <X className="w-4 h-4" />
                          </button>
                        </div>
                      ) : (
                        <div className="w-20 h-20 bg-gray-100 dark:bg-gray-800 rounded-xl flex items-center justify-center">
                          <Folder className="w-10 h-10 text-gray-400" />
                        </div>
                      )}
                      <div>
                        <input
                          ref={fileInputRef}
                          type="file"
                          accept="image/*"
                          onChange={handleIconUpload}
                          className="hidden"
                        />
                        <button
                          onClick={() => fileInputRef.current?.click()}
                          disabled={uploading}
                          className="flex items-center gap-2 px-4 py-2 bg-blue-600 hover:bg-blue-700 text-white rounded-lg transition-colors disabled:opacity-50 disabled:cursor-not-allowed"
                        >
                          <Upload className="w-4 h-4" />
                          <span>{uploading ? 'Uploading...' : selectedDomain.icon_url ? 'Change Icon' : 'Upload Icon'}</span>
                        </button>
                        <p className="text-xs text-gray-500 dark:text-gray-400 mt-2">
                          Max 2MB. JPG, PNG, or SVG.
                        </p>
                      </div>
                    </div>
                  </div>

<<<<<<< HEAD
                  <div>
                    <label className="text-sm font-medium text-gray-700 dark:text-gray-300 block mb-2">Description</label>
                    <p className="text-gray-600 dark:text-gray-400">
                      {selectedDomain.description || 'No description available'}
                    </p>
                  </div>

                  <div className="grid grid-cols-3 gap-4">
                    <div className="bg-gray-50 dark:bg-gray-800 rounded-xl p-4">
                      <div className="text-sm text-gray-600 dark:text-gray-400 mb-1">Subdomains</div>
                      <div className="text-2xl font-bold text-gray-900 dark:text-white">{selectedDomain.subdomainCount}</div>
                    </div>
                    <div className="bg-gray-50 dark:bg-gray-800 rounded-xl p-4">
                      <div className="text-sm text-gray-600 dark:text-gray-400 mb-1">Workflows</div>
                      <div className="text-2xl font-bold text-blue-600 dark:text-blue-400">{selectedDomain.workflowCount}</div>
                    </div>
                    <div className="bg-gray-50 dark:bg-gray-800 rounded-xl p-4">
                      <div className="text-sm text-gray-600 dark:text-gray-400 mb-1">Created</div>
                      <div className="text-sm font-medium text-gray-900 dark:text-white">
                        {new Date(selectedDomain.created_at).toLocaleDateString()}
                      </div>
                    </div>
=======
              <div>
                <label className="text-sm font-semibold text-cyan-400 block mb-2">Description</label>
                <p className="text-gray-300">
                  {selectedDomain.description || 'No description available'}
                </p>
              </div>

              <div className="grid grid-cols-3 gap-4">
                <div className="bg-white/5 rounded-xl p-4 border border-white/10">
                  <div className="text-sm text-gray-400 mb-1">Subdomains</div>
                  <div className="text-2xl font-bold text-cyan-400">{selectedDomain.subdomainCount}</div>
                </div>
                <div className="bg-white/5 rounded-xl p-4 border border-white/10">
                  <div className="text-sm text-gray-400 mb-1">Workflows</div>
                  <div className="text-2xl font-bold text-blue-400">{selectedDomain.workflowCount}</div>
                </div>
                <div className="bg-white/5 rounded-xl p-4 border border-white/10">
                  <div className="text-sm text-gray-400 mb-1">Created</div>
                  <div className="text-sm font-medium text-white">
                    {new Date(selectedDomain.created_at).toLocaleDateString()}
>>>>>>> 9539e0f0
                  </div>

<<<<<<< HEAD
                  <div>
                    <label className="text-sm font-medium text-gray-700 dark:text-gray-300 block mb-3">Subdomains ({getSubdomainsForDomain(selectedDomain.id).length})</label>
                    <div className="space-y-2">
                      {getSubdomainsForDomain(selectedDomain.id).length > 0 ? (
                        getSubdomainsForDomain(selectedDomain.id).map((subdomain) => (
                          <div
                            key={subdomain.id}
                            onClick={() => handleSubdomainClick(subdomain.id)}
                            className="bg-gray-50 dark:bg-gray-800 rounded-lg p-4 hover:bg-blue-50 dark:hover:bg-blue-900/20 hover:border-blue-200 dark:hover:border-blue-700 border border-transparent transition-all cursor-pointer group"
                          >
                            <div className="flex items-center gap-3">
                              <Folder className="w-5 h-5 text-gray-400 group-hover:text-blue-500 transition-colors" />
                              <div className="flex-1">
                                <div className="font-medium text-gray-900 dark:text-white group-hover:text-blue-600 dark:group-hover:text-blue-400 transition-colors">{subdomain.name}</div>
                                {subdomain.description && (
                                  <div className="text-sm text-gray-600 dark:text-gray-400 mt-1">{subdomain.description}</div>
                                )}
                              </div>
                            </div>
=======
              <div>
                <label className="text-sm font-semibold text-cyan-400 block mb-3">Subdomains ({getSubdomainsForDomain(selectedDomain.id).length})</label>
                <div className="space-y-2 max-h-96 overflow-y-auto">
                  {getSubdomainsForDomain(selectedDomain.id).length > 0 ? (
                    getSubdomainsForDomain(selectedDomain.id).map((subdomain) => (
                      <div
                        key={subdomain.id}
                        onClick={() => handleSubdomainClick(subdomain.id)}
                        className="bg-white/5 border border-white/10 rounded-lg p-4 hover:bg-cyan-500/10 hover:border-cyan-500/30 transition-all cursor-pointer group"
                      >
                        <div className="flex items-center gap-3">
                          <Folder className="w-5 h-5 text-gray-400 group-hover:text-cyan-400 transition-colors" />
                          <div className="flex-1">
                            <div className="font-medium text-white group-hover:text-cyan-400 transition-colors">{subdomain.name}</div>
                            {subdomain.description && (
                              <div className="text-sm text-gray-400 mt-1">{subdomain.description}</div>
                            )}
>>>>>>> 9539e0f0
                          </div>
                        ))
                      ) : (
                        <div className="text-center py-8 text-gray-400">
                          <Folder className="w-12 h-12 mx-auto mb-2 opacity-30" />
                          <p>No subdomains yet</p>
                        </div>
                      )}
                    </div>
                  </div>
                </>
              )}
            </div>
          </div>
        </div>
      )}
    </div>
  );
};<|MERGE_RESOLUTION|>--- conflicted
+++ resolved
@@ -1,9 +1,5 @@
 import React, { useEffect, useState, useRef } from 'react';
-<<<<<<< HEAD
 import { Folder, Search, TrendingUp, Layers, Activity, Upload, X, Bot, Save } from 'lucide-react';
-=======
-import { Folder, Search, TrendingUp, Layers, Activity, Upload, X, Network, Plus } from 'lucide-react';
->>>>>>> 9539e0f0
 import { useNavigate } from 'react-router-dom';
 import { supabase } from '../lib/supabase';
 import { Domain, Subdomain } from '../types/database.types';
@@ -40,17 +36,12 @@
       const [domainsResult, subdomainsResult, workflowsResult] = await Promise.all([
         supabase.from('domains').select('*').order('name'),
         supabase.from('subdomains').select('*').order('name'),
-<<<<<<< HEAD
         supabase.from('workflows').select('agentic_function_type').is('archived_at', null),
-=======
-        supabase.from('workflows').select('id, subdomain_id').is('archived_at', null),
->>>>>>> 9539e0f0
       ]);
 
       if (domainsResult.data && subdomainsResult.data) {
         setSubdomains(subdomainsResult.data);
 
-<<<<<<< HEAD
         // Count unique agent types from workflows
         const uniqueAgentTypes = new Set(
           workflowsResult.data
@@ -77,16 +68,6 @@
                 .is('archived_at', null);
 
               workflowCount = count || 0;
-=======
-        const workflowCountBySubdomain = new Map<string, number>();
-        if (workflowsResult.data) {
-          workflowsResult.data.forEach((workflow) => {
-            if (workflow.subdomain_id) {
-              workflowCountBySubdomain.set(
-                workflow.subdomain_id,
-                (workflowCountBySubdomain.get(workflow.subdomain_id) || 0) + 1
-              );
->>>>>>> 9539e0f0
             }
           });
         }
@@ -239,7 +220,6 @@
     navigate(`/subdomains?subdomain=${subdomainId}`);
   };
 
-<<<<<<< HEAD
   const handleEditDomain = () => {
     if (selectedDomain) {
       setEditedName(selectedDomain.name);
@@ -295,14 +275,6 @@
           <p className="text-gray-600 dark:text-gray-400 mt-1">
             {domains.length} core business domains with {subdomains.length} subdomains
           </p>
-=======
-  if (loading) {
-    return (
-      <div className="flex items-center justify-center h-screen bg-gradient-to-br from-slate-950 via-blue-950 to-slate-950">
-        <div className="text-center">
-          <div className="animate-spin rounded-full h-16 w-16 border-b-4 border-cyan-500 mx-auto"></div>
-          <p className="text-cyan-400 mt-6 text-lg">Loading domains...</p>
->>>>>>> 9539e0f0
         </div>
       </div>
     );
@@ -351,7 +323,6 @@
             <p className="text-4xl font-bold text-white">{stats.totalSubdomains}</p>
             <p className="text-xs text-gray-500 mt-1">Functional areas</p>
           </div>
-<<<<<<< HEAD
         </div>
         <div className="bg-white dark:bg-gray-900 border border-gray-200 dark:border-gray-800 rounded-xl p-6">
           <div className="flex items-center gap-3 mb-2">
@@ -361,22 +332,6 @@
             <div>
               <div className="text-sm text-gray-600 dark:text-gray-400">Agent Types</div>
               <div className="text-2xl font-bold text-gray-900 dark:text-white">{stats.agentTypes}</div>
-=======
-
-          <div className="glass rounded-2xl p-6 animate-fade-in animation-delay-400">
-            <div className="flex items-center justify-between mb-2">
-              <h3 className="text-sm font-medium text-gray-400">Workflows</h3>
-              <Activity className="w-5 h-5 text-amber-400" />
-            </div>
-            <p className="text-4xl font-bold text-white">{stats.totalWorkflows}</p>
-            <p className="text-xs text-gray-500 mt-1">Documented processes</p>
-          </div>
-
-          <div className="glass rounded-2xl p-6 animate-fade-in animation-delay-600">
-            <div className="flex items-center justify-between mb-2">
-              <h3 className="text-sm font-medium text-gray-400">Avg Subdomains</h3>
-              <TrendingUp className="w-5 h-5 text-purple-400" />
->>>>>>> 9539e0f0
             </div>
             <p className="text-4xl font-bold text-white">{stats.avgSubdomainsPerDomain}</p>
             <p className="text-xs text-gray-500 mt-1">Per domain</p>
@@ -471,7 +426,6 @@
 
       {/* Modal */}
       {selectedDomain && (
-<<<<<<< HEAD
         <div className="fixed inset-0 bg-black/50 backdrop-blur-sm z-50 flex items-center justify-center p-4" onClick={() => { setSelectedDomain(null); setIsEditing(false); }}>
           <div className="bg-white dark:bg-gray-900 rounded-2xl max-w-3xl w-full max-h-[90vh] overflow-y-auto" onClick={(e) => e.stopPropagation()}>
             <div className="sticky top-0 bg-white dark:bg-gray-900 border-b border-gray-200 dark:border-gray-800 px-6 py-4 flex items-center justify-between">
@@ -504,62 +458,6 @@
             <div className="p-6 space-y-6">
               {isEditing ? (
                 <>
-=======
-        <div className="fixed inset-0 bg-black/70 backdrop-blur-sm z-50 flex items-center justify-center p-4 animate-fade-in" onClick={() => setSelectedDomain(null)}>
-          <div className="glass rounded-2xl max-w-3xl w-full max-h-[90vh] overflow-y-auto border border-white/20" onClick={(e) => e.stopPropagation()}>
-            <div className="sticky top-0 bg-gradient-to-r from-cyan-600 to-blue-600 px-6 py-6 flex items-center justify-between rounded-t-2xl">
-              <div>
-                <h2 className="text-3xl font-bold text-white">{selectedDomain.name}</h2>
-                <p className="text-cyan-100 mt-1">Domain Details</p>
-              </div>
-              <button
-                onClick={() => setSelectedDomain(null)}
-                className="w-10 h-10 flex items-center justify-center rounded-xl bg-white/20 hover:bg-white/30 transition-colors"
-              >
-                <X className="w-6 h-6 text-white" />
-              </button>
-            </div>
-
-            <div className="p-6 space-y-6">
-              <div>
-                <label className="text-sm font-semibold text-cyan-400 block mb-3">Domain Icon</label>
-                <div className="flex items-center gap-4">
-                  {selectedDomain.icon_url ? (
-                    selectedDomain.icon_url.startsWith('http') ? (
-                      <div className="relative group">
-                        <img
-                          src={selectedDomain.icon_url}
-                          alt={selectedDomain.name}
-                          className="w-20 h-20 rounded-xl object-cover shadow-lg"
-                        />
-                        <button
-                          onClick={handleRemoveIcon}
-                          disabled={uploading}
-                          className="absolute -top-2 -right-2 w-7 h-7 bg-red-500 hover:bg-red-600 text-white rounded-full flex items-center justify-center opacity-0 group-hover:opacity-100 transition-opacity"
-                        >
-                          <X className="w-4 h-4" />
-                        </button>
-                      </div>
-                    ) : (
-                      <div className="relative group">
-                        <div className="w-20 h-20 bg-gradient-to-br from-blue-500 to-blue-600 rounded-xl flex items-center justify-center shadow-lg text-4xl">
-                          {selectedDomain.icon_url}
-                        </div>
-                        <button
-                          onClick={handleRemoveIcon}
-                          disabled={uploading}
-                          className="absolute -top-2 -right-2 w-7 h-7 bg-red-500 hover:bg-red-600 text-white rounded-full flex items-center justify-center opacity-0 group-hover:opacity-100 transition-opacity"
-                        >
-                          <X className="w-4 h-4" />
-                        </button>
-                      </div>
-                    )
-                  ) : (
-                    <div className="w-20 h-20 bg-white/5 rounded-xl flex items-center justify-center">
-                      <Folder className="w-10 h-10 text-gray-400" />
-                    </div>
-                  )}
->>>>>>> 9539e0f0
                   <div>
                     <label className="text-sm font-medium text-gray-700 dark:text-gray-300 block mb-2">
                       Domain Name
@@ -588,15 +486,9 @@
 
                   <div className="flex items-center gap-3 pt-4 border-t border-gray-200 dark:border-gray-800">
                     <button
-<<<<<<< HEAD
                       onClick={handleSaveDomain}
                       disabled={saving || !editedName.trim()}
                       className="flex items-center gap-2 px-6 py-2 bg-blue-600 hover:bg-blue-700 text-white rounded-lg transition-colors disabled:opacity-50 disabled:cursor-not-allowed"
-=======
-                      onClick={() => fileInputRef.current?.click()}
-                      disabled={uploading}
-                      className="flex items-center gap-2 px-4 py-2 bg-gradient-to-r from-cyan-600 to-blue-600 hover:shadow-lg hover:shadow-cyan-500/50 text-white rounded-xl font-medium transition-all disabled:opacity-50"
->>>>>>> 9539e0f0
                     >
                       <Save className="w-4 h-4" />
                       <span>{saving ? 'Saving...' : 'Save Changes'}</span>
@@ -608,12 +500,6 @@
                     >
                       Cancel
                     </button>
-<<<<<<< HEAD
-=======
-                    <p className="text-xs text-gray-400 mt-2">
-                      Max 2MB. JPG, PNG, or SVG.
-                    </p>
->>>>>>> 9539e0f0
                   </div>
                 </>
               ) : (
@@ -664,7 +550,6 @@
                     </div>
                   </div>
 
-<<<<<<< HEAD
                   <div>
                     <label className="text-sm font-medium text-gray-700 dark:text-gray-300 block mb-2">Description</label>
                     <p className="text-gray-600 dark:text-gray-400">
@@ -687,31 +572,8 @@
                         {new Date(selectedDomain.created_at).toLocaleDateString()}
                       </div>
                     </div>
-=======
-              <div>
-                <label className="text-sm font-semibold text-cyan-400 block mb-2">Description</label>
-                <p className="text-gray-300">
-                  {selectedDomain.description || 'No description available'}
-                </p>
-              </div>
-
-              <div className="grid grid-cols-3 gap-4">
-                <div className="bg-white/5 rounded-xl p-4 border border-white/10">
-                  <div className="text-sm text-gray-400 mb-1">Subdomains</div>
-                  <div className="text-2xl font-bold text-cyan-400">{selectedDomain.subdomainCount}</div>
-                </div>
-                <div className="bg-white/5 rounded-xl p-4 border border-white/10">
-                  <div className="text-sm text-gray-400 mb-1">Workflows</div>
-                  <div className="text-2xl font-bold text-blue-400">{selectedDomain.workflowCount}</div>
-                </div>
-                <div className="bg-white/5 rounded-xl p-4 border border-white/10">
-                  <div className="text-sm text-gray-400 mb-1">Created</div>
-                  <div className="text-sm font-medium text-white">
-                    {new Date(selectedDomain.created_at).toLocaleDateString()}
->>>>>>> 9539e0f0
-                  </div>
-
-<<<<<<< HEAD
+                  </div>
+
                   <div>
                     <label className="text-sm font-medium text-gray-700 dark:text-gray-300 block mb-3">Subdomains ({getSubdomainsForDomain(selectedDomain.id).length})</label>
                     <div className="space-y-2">
@@ -731,25 +593,6 @@
                                 )}
                               </div>
                             </div>
-=======
-              <div>
-                <label className="text-sm font-semibold text-cyan-400 block mb-3">Subdomains ({getSubdomainsForDomain(selectedDomain.id).length})</label>
-                <div className="space-y-2 max-h-96 overflow-y-auto">
-                  {getSubdomainsForDomain(selectedDomain.id).length > 0 ? (
-                    getSubdomainsForDomain(selectedDomain.id).map((subdomain) => (
-                      <div
-                        key={subdomain.id}
-                        onClick={() => handleSubdomainClick(subdomain.id)}
-                        className="bg-white/5 border border-white/10 rounded-lg p-4 hover:bg-cyan-500/10 hover:border-cyan-500/30 transition-all cursor-pointer group"
-                      >
-                        <div className="flex items-center gap-3">
-                          <Folder className="w-5 h-5 text-gray-400 group-hover:text-cyan-400 transition-colors" />
-                          <div className="flex-1">
-                            <div className="font-medium text-white group-hover:text-cyan-400 transition-colors">{subdomain.name}</div>
-                            {subdomain.description && (
-                              <div className="text-sm text-gray-400 mt-1">{subdomain.description}</div>
-                            )}
->>>>>>> 9539e0f0
                           </div>
                         ))
                       ) : (
